--- conflicted
+++ resolved
@@ -65,7 +65,6 @@
         setIsChatLoading(true);
 
         try {
-<<<<<<< HEAD
             const result = await DocumentAnalystService.analyzeDocument(doc, appState.settings.ai);
             setAppState(s => {
                 if (!s) return null;
@@ -80,40 +79,6 @@
                         };
                     }
                     return d;
-=======
-            const conversationContext = newHistory.map(m => `${m.role}: ${m.text}`).join('\n');
-            const docContent = chatDoc.textContent || chatDoc.content;
-
-            const prompt = `
-                Du bist ein KI-Assistent, der Fragen zu einem spezifischen Dokument beantwortet.
-                Sei präzise und beziehe dich nur auf die Informationen im Dokument.
-
-                **Dokumenteninhalt (Auszug):**
-                ---
-                ${docContent.substring(0, 15000)}
-                ---
-
-                **Bisherige Konversation:**
-                ---
-                ${conversationContext}
-                ---
-
-                **Neue Frage vom Benutzer:**
-                ${message}
-
-                **Deine Antwort:**
-            `;
-            
-            setChatHistory(h => [...h, { role: 'assistant', text: '' }]);
-            
-            let accumulatedText = "";
-            await GeminiService.generateContentStream(prompt, appState.settings.ai, (chunk) => {
-                accumulatedText += chunk;
-                setChatHistory(h => {
-                    const newH = [...h];
-                    newH[newH.length - 1] = { role: 'assistant', text: accumulatedText };
-                    return newH;
->>>>>>> 8b46b1d7
                 });
             });
 
