

import React, { useState, useEffect, useCallback, useMemo, useRef } from 'react';
import {
    AppState, Document, GeneratedDocument, CaseEntity, KnowledgeItem, TimelineEvent, Tag,
    Contradiction, CaseContext, Task, Risks, KPI, CaseSummary, Insight, AgentActivity,
    AuditLogEntry, AppSettings, EthicsAnalysis, DocumentAnalysisResult, SuggestedEntity,
    ArgumentationAnalysis, ChecklistItem, Notification, ActiveTab, ProactiveSuggestion,
    SuggestedKnowledgeChunk
} from './types';

// UI Components
import SidebarNav from './components/ui/SidebarNav';
import AssistantSidebar from './components/ui/AssistantSidebar';
import FocusModeSwitcher from './components/ui/FocusModeSwitcher';
import NotificationContainer from './components/ui/NotificationContainer';
import ProactiveAssistant from './components/ui/ProactiveAssistant';
import GlobalSearch from './components/ui/GlobalSearch';

// Tabs
import DashboardTab from './components/tabs/DashboardTab';
import DocumentsTab from './components/tabs/DocumentsTab';
import EntitiesTab from './components/tabs/EntitiesTab';
import ChronologyTab from './components/tabs/ChronologyTab';
import KnowledgeBaseTab from './components/tabs/KnowledgeBaseTab';
import GraphTab from './components/tabs/GraphTab';
import AnalysisTab from './components/tabs/AnalysisTab';
import ReportsTab from './components/tabs/ReportsTab';
import GenerationTab from './components/tabs/GenerationTab';
import LibraryTab from './components/tabs/LibraryTab';
import DispatchTab from './components/tabs/DispatchTab';
import StrategyTab from './components/tabs/StrategyTab';
import ArgumentationTab from './components/tabs/ArgumentationTab';
import KpisTab from './components/tabs/KpisTab';
import UNSubmissionsTab from './components/tabs/UNSubmissionsTab';
import HRDSupportTab from './components/tabs/HRDSupportTab';
import LegalBasisTab from './components/tabs/LegalBasisTab';
import EthicsAnalysisTab from './components/tabs/EthicsAnalysisTab';
import ContradictionsTab from './components/tabs/ContradictionsTab';
import AgentManagementTab from './components/tabs/AgentManagementTab';
import AuditLogTab from './components/tabs/AuditLogTab';
import SettingsTab from './components/tabs/SettingsTab';
import QuickCaptureTab from './components/tabs/QuickCaptureTab';
import AnalyseDocTab from './components/tabs/AnalyseDocTab';
import StatusDocTab from './components/tabs/StatusDocTab';
import PlaceholderTab from './components/tabs/PlaceholderTab';


// Modals
import DocumentDetailModal from './components/modals/DocumentDetailModal';
import SearchResultsModal from './components/modals/SearchResultsModal';
import KnowledgeChunkingModal from './components/modals/KnowledgeChunkingModal';

// Services
import * as storageService from './services/storageService';
import { OrchestrationService } from './services/orchestrationService';
import { CaseAnalyzerService } from './services/caseAnalyzerService';
import { ContradictionDetectorService } from './services/contradictionDetectorService';
import { InsightService } from './services/insightService';
import { KpiService } from './services/kpiService';
import { StrategyService } from './services/strategyService';
import { EthicsService } from './services/ethicsService';
import { ArgumentationService } from './services/argumentationService';
import { EntityRelationshipService } from './services/entityRelationshipService';
import { ContentCreatorService } from './services/contentCreator';
import { KnowledgeService } from './services/knowledgeService';
import { SearchService } from './services/searchService';
import { ProactiveSuggestionService } from './services/proactiveSuggestionService';

// Utils
import { extractFileContent } from './utils/fileUtils';
import { hashText } from './utils/cryptoUtils';
import { buildCaseContext } from './utils/contextUtils';

const initialState: AppState = {
    activeTab: 'dashboard',
    documents: [],
    generatedDocuments: [],
    caseEntities: [],
    knowledgeItems: [],
    timelineEvents: [],
    tags: [],
    contradictions: [],
    caseContext: { caseDescription: '' },
    tasks: [],
    kpis: [],
    risks: { physical: false, legal: false, digital: false, intimidation: false, evidenceManipulation: false, secondaryTrauma: false, burnout: false, psychologicalBurden: false },
    caseSummary: null,
    insights: [],
    agentActivity: [],
    auditLog: [],
    settings: { ai: { temperature: 0.5, topP: 0.95 }, complexity: { low: 20, medium: 50 } },
    ethicsAnalysis: null,
    documentAnalysisResults: {},
    mitigationStrategies: '',
    argumentationAnalysis: null,
    isFocusMode: false,
    isLoading: true,
    loadingSection: 'Initialisierung',
    analyzingDocId: null,
    suggestedEntities: [],
    dispatchDocument: null,
    checklist: [
        { id: 'c1', text: 'Inhalt final geprüft', checked: false },
        { id: 'c2', text: 'Empfänger verifiziert', checked: false },
        { id: 'c3', text: 'Anhänge korrekt', checked: false },
        { id: 'c4', text: 'Interne Freigabe erhalten', checked: false },
    ],
    coverLetter: '',
    proactiveSuggestions: [],
    notifications: [],
    analysisQueue: [],
};


const App: React.FC = () => {
    const [appState, setAppState] = useState<AppState>(initialState);
    const [isProcessingQueue, setIsProcessingQueue] = useState(false);
    const [viewingDocId, setViewingDocId] = useState<string | null>(null);
    const [searchResults, setSearchResults] = useState<any[]>([]);
    const [isSearchOpen, setIsSearchOpen] = useState(false);
    const searchService = useRef(new SearchService());

    const [chunkingModalState, setChunkingModalState] = useState<{ isOpen: boolean, docName: string, suggestions: SuggestedKnowledgeChunk[] }>({ isOpen: false, docName: '', suggestions: [] });

    // --- Core State & Data Management ---

    const addNotification = useCallback((message: string, type: Notification['type'] = 'info', duration = 5000, details?: string) => {
        const id = crypto.randomUUID();
        setAppState(prev => ({
            ...prev,
            notifications: [...prev.notifications, { id, message, type, details }]
        }));
        setTimeout(() => {
            setAppState(prev => ({
                ...prev,
                notifications: prev.notifications.filter(n => n.id !== id)
            }));
        }, duration);
    }, []);

    const addAgentActivity = useCallback((activity: Omit<AgentActivity, 'id' | 'timestamp'>): string => {
        const id = crypto.randomUUID();
        const newActivity = { ...activity, id, timestamp: new Date().toISOString() };
        setAppState(prev => {
            const updatedLog = [newActivity, ...prev.agentActivity];
            storageService.addAgentActivity(newActivity);
            return { ...prev, agentActivity: updatedLog };
        });
        return id;
    }, []);

    const updateAgentActivity = useCallback((id: string, updates: Partial<Omit<AgentActivity, 'id'>>) => {
        setAppState(prev => {
            const updatedLog = prev.agentActivity.map(act => act.id === id ? { ...act, ...updates } : act);
            const activityToUpdate = updatedLog.find(act => act.id === id);
            if (activityToUpdate) {
                storageService.updateAgentActivity(activityToUpdate);
            }
            return { ...prev, agentActivity: updatedLog };
        });
    }, []);
    
    // --- Data Loading and Initialization ---
    useEffect(() => {
        const loadData = async () => {
            await storageService.initDB();
            const [
                docs, genDocs, entities, knowledge, timeline, tags, contradictions, context,
                tasks, kpis, risks, summary, insights, agentActivity, audit, settings,
                ethics, docAnalysis, mitigation, argumentation, suggestedEntities,
            ] = await Promise.all([
                storageService.getAllDocuments(), storageService.getAllGeneratedDocuments(), storageService.getAllEntities(),
                storageService.getAllKnowledgeItems(), storageService.getAllTimelineEvents(), storageService.getAllTags(),
                storageService.getAllContradictions(), storageService.getCaseContext(), storageService.getAllTasks(),
                storageService.getAllKpis(), storageService.getRisks(), storageService.getCaseSummary(),
                storageService.getAllInsights(), storageService.getAllAgentActivities(), storageService.getAllAuditLogEntries(),
                storageService.getSettings(), storageService.getEthicsAnalysis(), storageService.getAllDocumentAnalysisResults(),
                storageService.getMitigationStrategies(), storageService.getArgumentationAnalysis(), storageService.getAllSuggestedEntities(),
            ]);

            const analysisResultsMap = docAnalysis.reduce((acc, item) => {
                acc[item.docId] = item.result;
                return acc;
            }, {} as { [docId: string]: DocumentAnalysisResult });

            setAppState(prev => ({
                ...prev,
                documents: docs || [],
                generatedDocuments: genDocs || [],
                caseEntities: entities || [],
                knowledgeItems: knowledge || [],
                timelineEvents: timeline || [],
                tags: tags || [],
                contradictions: contradictions || [],
                caseContext: context || prev.caseContext,
                tasks: tasks || [],
                kpis: kpis || [],
                risks: risks || prev.risks,
                caseSummary: summary || null,
                insights: insights || [],
                agentActivity: agentActivity || [],
                auditLog: audit || [],
                settings: settings || prev.settings,
                ethicsAnalysis: ethics || null,
                documentAnalysisResults: analysisResultsMap,
                mitigationStrategies: mitigation?.content || '',
                argumentationAnalysis: argumentation || null,
                suggestedEntities: suggestedEntities || [],
                isLoading: false,
                loadingSection: '',
            }));
        };
        loadData();
    }, []);

    // Proactive suggestions effect
    useEffect(() => {
        const timer = setTimeout(() => {
            if (!appState.isLoading) {
                const suggestions = ProactiveSuggestionService.getSuggestions(appState);
                setAppState(prev => ({ ...prev, proactiveSuggestions: suggestions }));
            }
        }, 2000); // Delay to avoid showing suggestions immediately on load
        return () => clearTimeout(timer);
    }, [appState.activeTab, appState.isLoading, appState.documents, appState.contradictions, appState.risks, appState.caseSummary, appState.caseEntities]);


    const setActiveTab = (tab: ActiveTab) => {
        setAppState(prev => ({ ...prev, activeTab: tab }));
    };

    // --- Document Handling and Orchestration ---

    const handleAddNewDocument = useCallback(async (file: File) => {
        try {
            const { text, base64, mimeType } = await extractFileContent(file);
            const docId = await hashText(file.name + file.size + file.lastModified);

            if (appState.documents.some(d => d.id === docId)) {
                addNotification(`Dokument "${file.name}" existiert bereits.`, 'info');
                return;
            }

            const newDoc: Document = {
                id: docId,
                name: file.name,
                content: text || base64 || '',
                textContent: text,
                base64Content: base64,
                mimeType,
                classificationStatus: 'queued',
                tags: [],
                createdAt: new Date().toISOString(),
            };
            
            setAppState(prev => ({
                ...prev,
                documents: [...prev.documents, newDoc],
                analysisQueue: [...prev.analysisQueue, newDoc.id]
            }));
            await storageService.addDocument(newDoc);
            addNotification(`"${file.name}" hinzugefügt und in Warteschlange.`, 'success');

        } catch (error) {
            console.error(error);
            addNotification('Fehler beim Hinzufügen des Dokuments.', 'error');
        }
    }, [appState.documents, addNotification]);

    const handleQueueDocumentsForAnalysis = useCallback((docIds: string[]) => {
        setAppState(prev => ({
            ...prev,
            documents: prev.documents.map(d => docIds.includes(d.id) ? { ...d, classificationStatus: 'queued' } : d),
            analysisQueue: [...new Set([...prev.analysisQueue, ...docIds])]
        }));
        addNotification(`${docIds.length} Dokument(e) zur Analyse in die Warteschlange gestellt.`, 'info');
    }, []);

     // Analysis Queue Processor
    useEffect(() => {
        const processQueue = async () => {
            if (isProcessingQueue || appState.analysisQueue.length === 0) return;

            setIsProcessingQueue(true);
            const docId = appState.analysisQueue[0];
            const docToProcess = appState.documents.find(d => d.id === docId);

            if (!docToProcess) {
                setAppState(prev => ({ ...prev, analysisQueue: prev.analysisQueue.slice(1) }));
                setIsProcessingQueue(false);
                return;
            }

            // Set status to analyzing
            setAppState(prev => ({...prev, documents: prev.documents.map(d => d.id === docId ? {...d, classificationStatus: 'analyzing'} : d)}));

            const result = await OrchestrationService.handleNewDocument(docToProcess, appState, addAgentActivity, updateAgentActivity, addNotification);

            if (result) {
                setAppState(prev => {
                    const newTags = [...prev.tags];
                    result.newGlobalTags.forEach(tagName => {
                        if (!newTags.some(t => t.name === tagName)) {
                            newTags.push({ id: crypto.randomUUID(), name: tagName });
                        }
                    });
                    
                    storageService.saveAllTags(newTags);
                    storageService.addMultipleContradictions(result.newContradictions);
                    storageService.addMultipleInsights(result.newInsights);
                    storageService.addMultipleKnowledgeItems(result.newKnowledgeItems);
                    storageService.addMultipleTimelineEvents(result.newTimelineEvents);
                    storageService.addMultipleSuggestedEntities(result.newSuggestedEntities);
                    storageService.updateDocument(result.updatedDoc);
                    storageService.saveDocumentAnalysisResult(result.updatedDoc.id, result.analysisResult);


                    return {
                        ...prev,
                        documents: prev.documents.map(d => d.id === docId ? result.updatedDoc : d),
                        documentAnalysisResults: { ...prev.documentAnalysisResults, [docId]: result.analysisResult },
                        suggestedEntities: [...prev.suggestedEntities, ...result.newSuggestedEntities],
                        tags: newTags,
                        contradictions: [...prev.contradictions, ...result.newContradictions],
                        insights: [...prev.insights, ...result.newInsights],
                        knowledgeItems: [...prev.knowledgeItems, ...result.newKnowledgeItems],
                        timelineEvents: [...prev.timelineEvents, ...result.newTimelineEvents],
                        analysisQueue: prev.analysisQueue.slice(1)
                    };
                });
            } else {
                 setAppState(prev => ({
                    ...prev,
                    documents: prev.documents.map(d => d.id === docId ? { ...d, classificationStatus: 'error' } : d),
                    analysisQueue: prev.analysisQueue.slice(1)
                }));
            }
            
            setIsProcessingQueue(false);
        };

        processQueue();
    }, [appState, isProcessingQueue, addAgentActivity, updateAgentActivity, addNotification]);

    const handleDecomposeDocument = useCallback(async (docId: string) => {
        const doc = appState.documents.find(d => d.id === docId);
        if (!doc) return;

        setAppState(prev => ({ ...prev, isLoading: true, loadingSection: 'decomposing' }));
        try {
            const chunks = await KnowledgeService.suggestChunksFromDocument(doc, appState.settings.ai);
            setChunkingModalState({ isOpen: true, docName: doc.name, suggestions: chunks.map(c => ({...c, selected: true})) });
        } catch (error) {
            addNotification('Fehler beim Zerlegen des Dokuments.', 'error');
        } finally {
            setAppState(prev => ({ ...prev, isLoading: false, loadingSection: '' }));
        }
    }, [appState.documents, appState.settings.ai, addNotification]);

    const handleAcceptKnowledgeChunks = useCallback((chunks: SuggestedKnowledgeChunk[]) => {
        const acceptedChunks = chunks.filter(c => c.selected);
        const newItems: KnowledgeItem[] = acceptedChunks.map(chunk => ({
            id: crypto.randomUUID(),
            title: chunk.title,
            summary: chunk.summary,
            sourceDocId: appState.documents.find(d => d.name === chunkingModalState.docName)!.id,
            createdAt: new Date().toISOString(),
            tags: ['KI-extrahiert']
        }));

        setAppState(prev => ({
            ...prev,
            knowledgeItems: [...prev.knowledgeItems, ...newItems]
        }));
        storageService.addMultipleKnowledgeItems(newItems);
        setChunkingModalState({ isOpen: false, docName: '', suggestions: [] });
        addNotification(`${newItems.length} Wissensbausteine hinzugefügt.`, 'success');
        setActiveTab('knowledge');
    }, [appState.documents, chunkingModalState.docName, addNotification]);

    // --- AI Analysis Handlers ---
    
    const handlePerformOverallAnalysis = useCallback(async () => {
        setAppState(prev => ({...prev, isLoading: true, loadingSection: 'case_analysis'}));
        try {
            const summary = await CaseAnalyzerService.performOverallAnalysis(appState);
            setAppState(prev => ({...prev, caseSummary: summary}));
            storageService.saveCaseSummary(summary);
            addNotification('Gesamtanalyse abgeschlossen.', 'success');
        } catch(e) {
            addNotification('Gesamtanalyse fehlgeschlagen.', 'error');
        } finally {
            setAppState(prev => ({...prev, isLoading: false, loadingSection: ''}));
        }
    }, [appState, addNotification]);
    
    const handleGenerateInsights = useCallback(async () => {
        setAppState(prev => ({ ...prev, isLoading: true, loadingSection: 'insights' }));
        try {
            const insights = await InsightService.generateInsights(appState);
            setAppState(prev => ({ ...prev, insights: [...prev.insights, ...insights] }));
            storageService.addMultipleInsights(insights);
            addNotification(`${insights.length} neue Einblicke generiert.`, 'success');
        } catch (error) {
            addNotification('Generierung von Einblicken fehlgeschlagen.', 'error');
        } finally {
            setAppState(prev => ({ ...prev, isLoading: false, loadingSection: '' }));
        }
    }, [appState, addNotification]);

    const handlePerformAnalysisStream = useCallback(async (prompt: string, isGrounded: boolean, onChunk: (chunk: string) => void) => {
        return CaseAnalyzerService.runFreeformQueryStream(prompt, appState, isGrounded, searchService.current.search.bind(searchService.current), onChunk);
    }, [appState]);

    const handleGenerateContentStream = useCallback(async (params: any) => {
        setAppState(prev => ({ ...prev, isLoading: true, loadingSection: 'generation' }));
        let generatedDocs: GeneratedDocument[] = [];
        try {
            const fullContext = buildCaseContext(appState);
            const fullParams = { ...params, caseContext: fullContext };

            const handleStream = async (lang: 'de' | 'en'): Promise<GeneratedDocument> => {
                let accumulatedText = "";
                const streamParams = { ...fullParams, language: lang };
                const fullResponse = await ContentCreatorService.createContentStream(streamParams, appState.settings.ai, (chunk) => {
                    accumulatedText += chunk;
                });
                const htmlContent = await new (await import('marked')).marked(fullResponse);
                const version = params.versionChainId ? (appState.generatedDocuments.find(d => d.versionChainId === params.versionChainId)?.version || 0) + 1 : 1;
                
                return {
                    id: crypto.randomUUID(),
                    title: `${params.templateName || 'Generiertes Dokument'} (${lang.toUpperCase()})`,
                    content: fullResponse,
                    htmlContent,
                    createdAt: new Date().toISOString(),
                    templateUsed: params.templateName,
                    sourceDocIds: params.sourceDocuments.map((d: Document) => d.id),
                    language: lang,
                    version: version,
                    versionChainId: params.versionChainId || crypto.randomUUID(),
                };
            };
            
            if (params.isBilingual) {
                const [deDoc, enDoc] = await Promise.all([handleStream('de'), handleStream('en')]);
                // Link them by version chain
                const chainId = deDoc.versionChainId;
                enDoc.versionChainId = chainId;
                generatedDocs = [deDoc, enDoc];
            } else {
                generatedDocs = [await handleStream('de')];
            }

            setAppState(prev => ({ ...prev, generatedDocuments: [...prev.generatedDocuments, ...generatedDocs] }));
            storageService.addMultiple(storageService.STORES.generatedDocuments, generatedDocs);

            return generatedDocs;
        } catch (error) {
            addNotification('Fehler bei der Dokumentengenerierung.', 'error');
            return null;
        } finally {
            setAppState(prev => ({ ...prev, isLoading: false, loadingSection: '' }));
        }
    }, [appState, addNotification]);
    
    // --- Other Handlers ---
    
    const handleUpdateRisks = useCallback((risks: Risks) => {
        setAppState(prev => ({...prev, risks}));
        storageService.saveRisks(risks);
    }, []);

    const handleFindContradictions = useCallback(async () => {
        setAppState(prev => ({ ...prev, isLoading: true, loadingSection: 'contradictions' }));
        try {
            const contradictions = await ContradictionDetectorService.findContradictions(appState);
            setAppState(prev => ({ ...prev, contradictions }));
            storageService.saveAllContradictions(contradictions);
            addNotification(`Analyse abgeschlossen. ${contradictions.length} Widersprüche gefunden.`, 'success');
        } catch (error) {
            addNotification('Widerspruchsanalyse fehlgeschlagen.', 'error');
        } finally {
            setAppState(prev => ({ ...prev, isLoading: false, loadingSection: '' }));
        }
    }, [appState, addNotification]);
    
    const handleGenerateArguments = useCallback(async () => {
        setAppState(prev => ({ ...prev, isLoading: true, loadingSection: 'argumentation' }));
        try {
            const analysis = await ArgumentationService.generateArguments(appState);
            setAppState(prev => ({ ...prev, argumentationAnalysis: analysis }));
            storageService.saveArgumentationAnalysis(analysis);
        } catch (error) {
            addNotification('Argumentationsanalyse fehlgeschlagen.', 'error');
        } finally {
            setAppState(prev => ({ ...prev, isLoading: false, loadingSection: '' }));
        }
    }, [appState, addNotification]);

    const handleRunAdversarialAnalysis = useCallback(async () => {
        setAppState(prev => ({ ...prev, isLoading: true, loadingSection: 'adversarial_analysis' }));
        try {
            const adversarial = await ArgumentationService.runAdversarialAnalysis(appState);
            setAppState(prev => ({
                ...prev,
                argumentationAnalysis: prev.argumentationAnalysis ? { ...prev.argumentationAnalysis, adversarialAnalysis: adversarial } : null,
            }));
            if (appState.argumentationAnalysis) {
                storageService.saveArgumentationAnalysis({ ...appState.argumentationAnalysis, adversarialAnalysis: adversarial });
            }
        } catch (error) {
            addNotification('Stresstest fehlgeschlagen.', 'error');
        } finally {
            setAppState(prev => ({ ...prev, isLoading: false, loadingSection: '' }));
        }
    }, [appState, addNotification]);
    
    const handleAnalyzeRelationships = useCallback(async () => {
        setAppState(prev => ({ ...prev, isLoading: true, loadingSection: 'relationships' }));
        try {
            const context = buildCaseContext(appState);
            const results = await EntityRelationshipService.analyzeRelationships(appState.caseEntities, context, appState.settings.ai);
            
            // Fix: Refactored to use an immutable update pattern, which resolves type inference issues.
            // A map of entity IDs to their new relationships is created for efficient lookup.
            const resultsMap = new Map(results.map(r => [r.entityId, r.relationships]));

            // A new array of entities is created. For each entity, if new relationships are found,
            // a new entity object is created with the updated relationships.
            const updatedEntities = appState.caseEntities.map(entity => {
                const newRelationships = resultsMap.get(entity.id);
                if (newRelationships) {
                    return { ...entity, relationships: newRelationships };
                }
                return entity;
            });

            setAppState(prev => ({ ...prev, caseEntities: updatedEntities }));
            storageService.saveAllEntities(updatedEntities);
            addNotification('Beziehungsgeflecht analysiert.', 'success');
        } catch (error) {
            addNotification('Beziehungsanalyse fehlgeschlagen.', 'error');
        } finally {
            setAppState(prev => ({ ...prev, isLoading: false, loadingSection: '' }));
        }
    }, [appState, addNotification]);

    const handleSearch = useCallback((query: string) => {
        if (!query) {
            setIsSearchOpen(false);
            return;
        }
        searchService.current.buildIndex(appState);
        const results = searchService.current.search(query);
        setSearchResults(results);
        setIsSearchOpen(true);
    }, [appState]);

    const renderActiveTab = () => {
        switch (appState.activeTab) {
            case 'dashboard':
                return <DashboardTab appState={appState} setActiveTab={setActiveTab} onPerformOverallAnalysis={handlePerformOverallAnalysis} setCaseDescription={(desc) => setAppState(prev => ({ ...prev, caseContext: { ...prev.caseContext, caseDescription: desc } }))} onResetCase={() => { if (window.confirm('Wirklich alle Daten löschen?')) { storageService.clearDB().then(() => setAppState(initialState)); } }} onExportCase={async () => { const json = await storageService.exportStateToJSON(); const blob = new Blob([json], { type: 'application/json' }); const url = URL.createObjectURL(blob); const a = document.createElement('a'); a.href = url; a.download = 'mrv-assistant-export.json'; a.click(); URL.revokeObjectURL(url); }} onImportCase={async (file) => { const text = await file.text(); await storageService.importStateFromJSON(text); window.location.reload(); }} addNotification={addNotification} onViewDocumentDetails={setViewingDocId} />;
            case 'documents':
                return <DocumentsTab appState={appState} onAddNewDocument={handleAddNewDocument} onQueueDocumentsForAnalysis={handleQueueDocumentsForAnalysis} onDecomposeDocument={handleDecomposeDocument} onUpdateDocument={(doc) => { setAppState(prev => ({...prev, documents: prev.documents.map(d => d.id === doc.id ? doc : d)})); storageService.updateDocument(doc); }} onUpdateTags={(tags) => { setAppState(prev => ({...prev, tags})); storageService.saveAllTags(tags); }} addKnowledgeItem={(item) => { const newItem = {...item, id: crypto.randomUUID(), createdAt: new Date().toISOString()}; setAppState(prev => ({...prev, knowledgeItems: [...prev.knowledgeItems, newItem]})); storageService.addKnowledgeItem(newItem); }} setActiveTab={setActiveTab} addNotification={addNotification} onViewDocumentDetails={setViewingDocId} />;
            case 'entities':
                return <EntitiesTab appState={appState} entities={appState.caseEntities} onUpdateEntities={(entities) => {setAppState(prev => ({...prev, caseEntities: entities})); storageService.saveAllEntities(entities); }} documents={appState.documents} suggestedEntities={appState.suggestedEntities} onAcceptSuggestedEntity={(id) => { const entity = appState.suggestedEntities.find(e => e.id === id); if(entity) { const newEntity: CaseEntity = { ...entity, id: crypto.randomUUID() }; setAppState(prev => ({...prev, caseEntities: [...prev.caseEntities, newEntity], suggestedEntities: prev.suggestedEntities.filter(e => e.id !== id) })); storageService.addEntity(newEntity); storageService.deleteSuggestedEntity(id); } }} onDismissSuggestedEntity={(id) => { setAppState(prev => ({...prev, suggestedEntities: prev.suggestedEntities.filter(e => e.id !== id)})); storageService.deleteSuggestedEntity(id); }} onAnalyzeRelationships={handleAnalyzeRelationships} isLoading={appState.isLoading} loadingSection={appState.loadingSection}/>;
            case 'chronology':
                return <ChronologyTab appState={appState} onUpdateTimelineEvents={(events) => { setAppState(prev => ({...prev, timelineEvents: events})); storageService.saveAllTimelineEvents(events); }} onViewDocument={setViewingDocId} />;
            case 'knowledge':
                 return <KnowledgeBaseTab knowledgeItems={appState.knowledgeItems} onUpdateKnowledgeItems={(items) => { setAppState(prev => ({...prev, knowledgeItems: items})); storageService.saveAllKnowledgeItems(items); }} documents={appState.documents} onViewDocument={setViewingDocId} />;
            case 'graph':
                return <GraphTab appState={appState} />;
            case 'analysis':
<<<<<<< HEAD
                return <AnalysisTab appState={state} addAgentActivity={addAgentActivity} setAppState={setState} />;
=======
                return <AnalysisTab appState={appState} onPerformAnalysisStream={handlePerformAnalysisStream} />;
>>>>>>> 50ddea76
            case 'reports':
                return <ReportsTab appState={appState} onGenerateReport={async (prompt, schema) => { setAppState(prev => ({...prev, isLoading: true, loadingSection: 'reports'})); const report = await CaseAnalyzerService.runFreeformQueryStream(prompt, appState, false, () => [], () => {}); setAppState(prev => ({...prev, isLoading: false, loadingSection: ''})); return report; }}/>;
            case 'generation':
<<<<<<< HEAD
                return <GenerationTab appState={state} addAgentActivity={addAgentActivity} setAppState={setState} />;
=======
                return <GenerationTab onGenerateContentStream={handleGenerateContentStream} appState={appState} onUpdateGeneratedDocuments={(docs) => { setAppState(prev => ({...prev, generatedDocuments: docs})); storageService.saveAllGeneratedDocuments(docs);}} isLoading={appState.isLoading && appState.loadingSection === 'generation'} onPrepareDispatch={(doc) => { setAppState(prev => ({...prev, dispatchDocument: doc})); setActiveTab('dispatch'); }}/>;
>>>>>>> 50ddea76
            case 'library':
                return <LibraryTab generatedDocuments={appState.generatedDocuments} documents={appState.documents} onViewDocument={setViewingDocId} />;
            case 'dispatch':
                return <DispatchTab dispatchDocument={appState.dispatchDocument} checklist={appState.checklist} onUpdateChecklist={(cl) => setAppState(prev => ({...prev, checklist: cl}))} onDraftBody={async (subject, attachments) => { /* TODO */ return "Email body drafted by AI."; }} onConfirmDispatch={() => addNotification("Dispatch logged.", "success")} isLoading={appState.isLoading} loadingSection={appState.loadingSection} setActiveTab={setActiveTab} documents={appState.documents} generatedDocuments={appState.generatedDocuments} coverLetter={appState.coverLetter} setCoverLetter={(val) => setAppState(prev => ({...prev, coverLetter: val}))} />;
            case 'strategy':
                return <StrategyTab risks={appState.risks} onUpdateRisks={handleUpdateRisks} mitigationStrategies={appState.mitigationStrategies} onGenerateMitigationStrategies={async () => { setAppState(prev => ({...prev, isLoading: true, loadingSection: 'strategy'})); const strats = await StrategyService.generateMitigationStrategies(appState); setAppState(prev => ({...prev, mitigationStrategies: strats})); storageService.saveMitigationStrategies(strats); setAppState(prev => ({...prev, isLoading: false, loadingSection: ''})); }} isLoading={appState.isLoading && appState.loadingSection === 'strategy'} />;
            case 'argumentation':
                return <ArgumentationTab analysis={appState.argumentationAnalysis} onGenerate={handleGenerateArguments} onRunAdversarial={handleRunAdversarialAnalysis} isLoading={appState.isLoading} loadingSection={appState.loadingSection} />;
            case 'kpis':
                return <KpisTab kpis={appState.kpis} onUpdateKpis={(kpis) => {setAppState(prev => ({...prev, kpis})); storageService.saveAllKpis(kpis); }} onSuggestKpis={async () => { setAppState(prev => ({...prev, isLoading: true, loadingSection: 'kpis'})); const kpis = await KpiService.suggestKpis(appState); setAppState(prev => ({...prev, kpis: [...prev.kpis, ...kpis]})); storageService.addMultipleKpis(kpis); setAppState(prev => ({...prev, isLoading: false, loadingSection: ''})); }} isLoading={appState.isLoading && appState.loadingSection === 'kpis'} />;
            case 'un-submissions':
                return <UNSubmissionsTab appState={appState} isLoading={appState.isLoading} setIsLoading={(l) => setAppState(prev => ({...prev, isLoading: l}))} />;
            case 'hrd-support':
                return <HRDSupportTab appState={appState} isLoading={appState.isLoading} setIsLoading={(l) => setAppState(prev => ({...prev, isLoading: l}))}/>;
            case 'legal-basis':
                return <LegalBasisTab />;
            case 'ethics':
                return <EthicsAnalysisTab analysisResult={appState.ethicsAnalysis} onPerformAnalysis={async () => { setAppState(prev => ({...prev, isLoading: true, loadingSection: 'ethics'})); const analysis = await EthicsService.performAnalysis(appState); setAppState(prev => ({...prev, ethicsAnalysis: analysis})); storageService.saveEthicsAnalysis(analysis); setAppState(prev => ({...prev, isLoading: false, loadingSection: ''})); }} isLoading={appState.isLoading && appState.loadingSection === 'ethics'} />;
            case 'contradictions':
                return <ContradictionsTab contradictions={appState.contradictions} documents={appState.documents} onFindContradictions={handleFindContradictions} isLoading={appState.isLoading && appState.loadingSection === 'contradictions'} onViewDocument={setViewingDocId} onAddRiskNotification={(c) => { addNotification(`Contradiction between ${c.source1DocId} and ${c.source2DocId} flagged as potential risk.`, 'info'); setActiveTab('strategy'); }} />;
            case 'agents':
                return <AgentManagementTab agentActivityLog={appState.agentActivity} />;
            case 'audit':
                return <AuditLogTab auditLog={appState.auditLog} agentActivityLog={appState.agentActivity} />;
            case 'settings':
                return <SettingsTab settings={appState.settings} setSettings={(s) => {setAppState(prev => ({...prev, settings: s})); storageService.saveSettings(s);}} tags={appState.tags} onCreateTag={(name) => { const newTag = {id: crypto.randomUUID(), name}; setAppState(prev => ({...prev, tags: [...prev.tags, newTag]})); storageService.addTag(newTag); }} onDeleteTag={(id) => { setAppState(prev => ({...prev, tags: prev.tags.filter(t => t.id !== id)})); storageService.deleteTag(id);}} />;
            case 'schnellerfassung':
                 return <QuickCaptureTab appState={appState} onSaveSnippet={async (text, analysis) => { const newItem: KnowledgeItem = { id: crypto.randomUUID(), title: analysis.suggestedTitle, summary: text, sourceDocId: 'schnellerfassung', createdAt: new Date().toISOString(), tags: analysis.suggestedTags }; setAppState(prev => ({...prev, knowledgeItems: [...prev.knowledgeItems, newItem]})); storageService.addKnowledgeItem(newItem); addNotification('Snippet als Wissenseintrag gespeichert.', 'success'); setActiveTab('knowledge'); }} />;
            case 'architecture-analysis':
                return <AnalyseDocTab />;
            case 'status':
                return <StatusDocTab />;
            default:
                return <PlaceholderTab />;
        }
    };

    if (appState.isLoading && appState.loadingSection === 'Initialisierung') {
        return <div className="h-screen w-screen bg-gray-900 flex items-center justify-center text-white">Lade Anwendung...</div>;
    }

    const viewingDoc = viewingDocId ? appState.documents.find(d => d.id === viewingDocId) : null;
    const viewingDocAnalysis = viewingDocId ? appState.documentAnalysisResults[viewingDocId] || null : null;

    return (
        <div className={`h-screen w-screen bg-gray-900 text-gray-200 flex ${appState.isFocusMode ? 'flex-col' : ''}`}>
            {!appState.isFocusMode && <SidebarNav activeTab={appState.activeTab} setActiveTab={setActiveTab} />}

            <div className="flex-grow flex flex-col overflow-hidden">
                <header className="flex-shrink-0 bg-gray-800/50 border-b border-gray-700 p-2 flex items-center justify-between">
                    <GlobalSearch onSearch={handleSearch} />
                    <FocusModeSwitcher isFocusMode={appState.isFocusMode} toggleFocusMode={() => setAppState(prev => ({...prev, isFocusMode: !prev.isFocusMode}))} />
                </header>
                <main className="flex-grow p-6 overflow-y-auto">
                    {renderActiveTab()}
                </main>
            </div>

            {!appState.isFocusMode && (
                <AssistantSidebar
                    agentActivityLog={appState.agentActivity}
                    insights={appState.insights}
                    onGenerateInsights={handleGenerateInsights}
                    isLoading={appState.isLoading && appState.loadingSection === 'insights'}
                    loadingSection={appState.loadingSection}
                />
            )}
            
            {/* --- Modals & Overlays --- */}
            {viewingDoc && (
                <DocumentDetailModal
                    document={viewingDoc}
                    analysisResult={viewingDocAnalysis}
                    onClose={() => setViewingDocId(null)}
                    onAddKnowledgeItem={(item) => { const newItem = {...item, id: crypto.randomUUID(), createdAt: new Date().toISOString()}; setAppState(prev => ({...prev, knowledgeItems: [...prev.knowledgeItems, newItem]})); storageService.addKnowledgeItem(newItem); }}
                    setActiveTab={setActiveTab}
                />
            )}
            
            {isSearchOpen && (
                <SearchResultsModal
                    results={searchResults}
                    onClose={() => setIsSearchOpen(false)}
                    onResultClick={(result) => {
                        if (result.type === 'Document') setViewingDocId(result.id);
                        if (result.type === 'Entity') setActiveTab('entities');
                        if (result.type === 'Knowledge') setActiveTab('knowledge');
                        setIsSearchOpen(false);
                    }}
                />
            )}
            
            <NotificationContainer
                notifications={appState.notifications}
                onDismiss={(id) => setAppState(prev => ({ ...prev, notifications: prev.notifications.filter(n => n.id !== id) }))}
            />

            <ProactiveAssistant
                suggestions={appState.proactiveSuggestions}
                onExecute={(suggestion) => {
                    if (suggestion.action.type === 'navigate') {
                        setActiveTab(suggestion.action.payload);
                    }
                    setAppState(prev => ({...prev, proactiveSuggestions: prev.proactiveSuggestions.filter(s => s.id !== suggestion.id)}));
                }}
                onDismiss={(id) => setAppState(prev => ({...prev, proactiveSuggestions: prev.proactiveSuggestions.filter(s => s.id !== id)}))}
            />

            <KnowledgeChunkingModal
                isOpen={chunkingModalState.isOpen}
                documentName={chunkingModalState.docName}
                suggestions={chunkingModalState.suggestions}
                onClose={() => setChunkingModalState({isOpen: false, docName: '', suggestions: []})}
                onAccept={handleAcceptKnowledgeChunks}
            />

        </div>
    );
};

export default App;<|MERGE_RESOLUTION|>--- conflicted
+++ resolved
@@ -573,19 +573,12 @@
             case 'graph':
                 return <GraphTab appState={appState} />;
             case 'analysis':
-<<<<<<< HEAD
                 return <AnalysisTab appState={state} addAgentActivity={addAgentActivity} setAppState={setState} />;
-=======
-                return <AnalysisTab appState={appState} onPerformAnalysisStream={handlePerformAnalysisStream} />;
->>>>>>> 50ddea76
             case 'reports':
                 return <ReportsTab appState={appState} onGenerateReport={async (prompt, schema) => { setAppState(prev => ({...prev, isLoading: true, loadingSection: 'reports'})); const report = await CaseAnalyzerService.runFreeformQueryStream(prompt, appState, false, () => [], () => {}); setAppState(prev => ({...prev, isLoading: false, loadingSection: ''})); return report; }}/>;
             case 'generation':
-<<<<<<< HEAD
                 return <GenerationTab appState={state} addAgentActivity={addAgentActivity} setAppState={setState} />;
-=======
                 return <GenerationTab onGenerateContentStream={handleGenerateContentStream} appState={appState} onUpdateGeneratedDocuments={(docs) => { setAppState(prev => ({...prev, generatedDocuments: docs})); storageService.saveAllGeneratedDocuments(docs);}} isLoading={appState.isLoading && appState.loadingSection === 'generation'} onPrepareDispatch={(doc) => { setAppState(prev => ({...prev, dispatchDocument: doc})); setActiveTab('dispatch'); }}/>;
->>>>>>> 50ddea76
             case 'library':
                 return <LibraryTab generatedDocuments={appState.generatedDocuments} documents={appState.documents} onViewDocument={setViewingDocId} />;
             case 'dispatch':
