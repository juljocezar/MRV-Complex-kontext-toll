{
  "name": "copy-of-mrv-kompley-kontext-tool",
  "private": true,
  "version": "0.0.0",
  "type": "module",
  "scripts": {
    "dev": "vite",
    "build": "vite build",
    "preview": "vite preview"
  },
  "dependencies": {
    "@google/genai": "^1.20.0",
    "d3-force": "^3.0.0",
    "marked": "^16.3.0",
    "react": "^18.2.0",
    "react-dom": "^18.2.0",
<<<<<<< HEAD
    "react-force-graph-2d": "^1.29.0"
=======
    "@google/genai": "^1.20.0",
    "marked": "^16.3.0",
    "lunr": "^2.3.9",
    "reactflow": "^11.11.4",
    "mammoth": "1.11.0"
>>>>>>> 8b46b1d7
  },
  "devDependencies": {
    "@types/node": "^22.14.0",
    "@vitejs/plugin-react": "^5.0.0",
    "typescript": "~5.8.2",
    "vite": "^6.2.0"
  }
}<|MERGE_RESOLUTION|>--- conflicted
+++ resolved
@@ -14,15 +14,7 @@
     "marked": "^16.3.0",
     "react": "^18.2.0",
     "react-dom": "^18.2.0",
-<<<<<<< HEAD
     "react-force-graph-2d": "^1.29.0"
-=======
-    "@google/genai": "^1.20.0",
-    "marked": "^16.3.0",
-    "lunr": "^2.3.9",
-    "reactflow": "^11.11.4",
-    "mammoth": "1.11.0"
->>>>>>> 8b46b1d7
   },
   "devDependencies": {
     "@types/node": "^22.14.0",
