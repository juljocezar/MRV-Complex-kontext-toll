import { useState, useCallback } from 'react';
import { AppState, AgentActivity } from '../types';
import { selectAgentForTask } from '../utils/agentSelection';
import { GeminiService } from '../services/geminiService';

type TaskType = 'summarization' | 'risk_assessment' | 'strategy_development' | 'report_generation';

export const useAgentDispatcher = (appState: AppState, addAgentActivity: (activity: Omit<AgentActivity, 'id' | 'timestamp'>) => string) => {
    const [isLoading, setIsLoading] = useState(false);
    const [error, setError] = useState<string | null>(null);

    const buildCaseContext = useCallback(() => {
        // Simplified context for now
        let context = `Case Description: ${appState.caseDetails.description}\n\n`;
        context += `Documents in Case:\n`;
        appState.documents.forEach(doc => {
            context += `- ${doc.name} (Type: ${doc.type || 'N/A'})\n`;
        });
        return context;
    }, [appState.caseDetails.description, appState.documents]);

    const dispatchAgentTask = useCallback(async (userPrompt: string, capability: string, jsonSchema: object | null = null) => {
        setIsLoading(true);
        setError(null);

        const apiKey = appState.settings.ai.apiKey;
        if (!apiKey) {
            const err = "Gemini API key is not set in Settings.";
            setError(err);
            setIsLoading(false);
            throw new Error(err);
        }

        try {
            const agentsWithCapability = Object.entries(MRV_AGENTS)
                .filter(([_, agent]) => agent.capabilities.includes(capability))
                .map(([id, agent]) => ({ id, name: agent.name, description: agent.description }));

            if (agentsWithCapability.length === 0) throw new Error(`No agent found with capability: ${capability}`);

            const orchestratorPrompt = `User Prompt: "${userPrompt}"\nAvailable Agents for capability "${capability}":\n${JSON.stringify(agentsWithCapability, null, 2)}`;
            const orchestratorResponse = await GeminiService.callAI<OrchestratorResponse>(apiKey, [bossOrchestrator.systemPrompt, orchestratorPrompt], ORCHESTRATOR_SCHEMA, appState.settings.ai);

            const chosenAgentId = orchestratorResponse.chosenAgentIds?.[0];
            if (!chosenAgentId || !MRV_AGENTS[chosenAgentId]) throw new Error('Orchestrator failed to select a valid agent.');

            const specialistAgent = MRV_AGENTS[chosenAgentId];
            await addAgentActivity({ agentName: 'Boss Orchestrator', action: `Delegated task to ${specialistAgent.name}`, result: 'erfolg', details: `Prompt: ${userPrompt.substring(0, 50)}...` });

            const caseContext = buildCaseContext();
            const specialistPrompt = `${specialistAgent.systemPrompt}\n\n**Case Context:**\n${caseContext}\n\n**User's Request:**\n${userPrompt}`;

            const specialistResponse = await GeminiService.callAI(apiKey, specialistPrompt, jsonSchema, appState.settings.ai);

            await addAgentActivity({ agentName: specialistAgent.name, action: `Executed task: ${userPrompt.substring(0, 50)}...`, result: 'erfolg', details: `Response received.` });

            setIsLoading(false);
            return specialistResponse;

<<<<<<< HEAD
            **Output:**
            Provide a clear and concise response to the task based on the context.
        `;

        try {
            const response = await GeminiService.callAI(prompt, null, appState.settings.ai);
            setResult(response);
            await addAgentActivity({
                agentName: agent.name,
                action: `Executed task: ${task}`,
                result: 'erfolg',
                details: `Prompt length: ${prompt.length}, Response length: ${response.length}`
            });
=======
>>>>>>> 8b46b1d7
        } catch (e) {
            const errorMessage = e instanceof Error ? e.message : 'An unknown error occurred.';
            setError(errorMessage);
            await addAgentActivity({ agentName: 'System', action: 'Agent dispatch failed', result: 'fehler', details: errorMessage });
            setIsLoading(false);
            throw e;
        }
    }, [appState.settings.ai, addAgentActivity]);

    return { dispatch, isLoading, error, result };
};<|MERGE_RESOLUTION|>--- conflicted
+++ resolved
@@ -57,7 +57,6 @@
             setIsLoading(false);
             return specialistResponse;
 
-<<<<<<< HEAD
             **Output:**
             Provide a clear and concise response to the task based on the context.
         `;
@@ -71,8 +70,6 @@
                 result: 'erfolg',
                 details: `Prompt length: ${prompt.length}, Response length: ${response.length}`
             });
-=======
->>>>>>> 8b46b1d7
         } catch (e) {
             const errorMessage = e instanceof Error ? e.message : 'An unknown error occurred.';
             setError(errorMessage);
