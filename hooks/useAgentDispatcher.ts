--- conflicted
+++ resolved
@@ -9,7 +9,6 @@
     const [isLoading, setIsLoading] = useState(false);
     const [error, setError] = useState<string | null>(null);
 
-<<<<<<< HEAD
     const buildCaseContext = useCallback(() => {
         // Simplified context for now
         let context = `Case Description: ${appState.caseDetails.description}\n\n`;
@@ -21,13 +20,9 @@
     }, [appState.caseDetails.description, appState.documents]);
 
     const dispatchAgentTask = useCallback(async (userPrompt: string, capability: string, jsonSchema: object | null = null) => {
-=======
-    const dispatch = useCallback(async (task: TaskType, context: string, promptOverride?: string) => {
->>>>>>> 50ddea76
         setIsLoading(true);
         setError(null);
 
-<<<<<<< HEAD
         const apiKey = appState.settings.ai.apiKey;
         if (!apiKey) {
             const err = "Gemini API key is not set in Settings.";
@@ -66,41 +61,6 @@
             const errorMessage = e instanceof Error ? e.message : 'An unknown error occurred.';
             setError(errorMessage);
             await addAgentActivity({ agentName: 'System', action: 'Agent dispatch failed', result: 'fehler', details: errorMessage });
-=======
-        const agent = selectAgentForTask(task);
-
-        const prompt = promptOverride || `
-            ${agent.systemPrompt}
-
-            **Task:** ${task.replace(/_/g, ' ')}
-
-            **Context:**
-            ${context}
-
-            **Output:**
-            Provide a clear and concise response to the task based on the context.
-        `;
-        
-        try {
-            const response = await GeminiService.callAI(prompt, null, appState.settings.ai);
-            setResult(response);
-            addAgentActivity({
-                agentName: agent.name,
-                action: `Executed task: ${task}`,
-                result: 'erfolg',
-                details: `Prompt length: ${prompt.length}, Response length: ${response.length}`
-            });
-        } catch (e) {
-            const errorMessage = e instanceof Error ? e.message : 'An unknown error occurred.';
-            setError(errorMessage);
-            addAgentActivity({
-                agentName: agent.name,
-                action: `Failed task: ${task}`,
-                result: 'fehler',
-                details: errorMessage
-            });
-        } finally {
->>>>>>> 50ddea76
             setIsLoading(false);
             throw e;
         }
