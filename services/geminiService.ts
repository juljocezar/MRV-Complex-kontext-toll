import { GoogleGenerativeAI, GenerativeModel, Content } from "@google/generative-ai";
import { AISettings } from '../types';

// Store AI instances in a map, one per API key.
const aiInstances = new Map<string, GoogleGenerativeAI>();
const modelInstances = new Map<string, GenerativeModel>();

const getAiInstance = (apiKey: string): GoogleGenerativeAI => {
    if (!apiKey) {
        throw new Error("Gemini API key is not provided.");
    }
    if (!aiInstances.has(apiKey)) {
        const newInstance = new GoogleGenerativeAI(apiKey);
        aiInstances.set(apiKey, newInstance);
    }
    return aiInstances.get(apiKey)!;
};

const getModelInstance = (apiKey: string, settings: AISettings, jsonSchema: object | null): GenerativeModel => {
    const key = `${apiKey}-${settings.temperature}-${settings.topP}-${jsonSchema ? 'json' : 'text'}`;
    if (!modelInstances.has(key)) {
        const ai = getAiInstance(apiKey);
        const model = ai.getGenerativeModel({
            model: 'gemini-1.5-flash',
            generationConfig: {
                temperature: settings.temperature,
                topP: settings.topP,
                ...(jsonSchema && {
                    responseMimeType: "application/json",
                    responseSchema: jsonSchema as any,
                }),
            }
        });
        modelInstances.set(key, model);
    }
    return modelInstances.get(key)!;
};

// A simple queue to throttle API calls.
const callQueue: { task: () => Promise<any>; resolve: (value: any) => void; reject: (reason?: any) => void; }[] = [];
let isProcessing = false;
const THROTTLE_DELAY = 1000; // 1 call per second

async function processQueue() {
    if (isProcessing || callQueue.length === 0) return;
    isProcessing = true;
<<<<<<< HEAD

    const { task, resolve, reject } = callQueue.shift()!;

=======
    const { task, resolve, reject } = callQueue.shift()!;
    
    const queueItem = callQueue.shift()!;
    const { task, resolve, reject, retries } = queueItem;
    
>>>>>>> 8b46b1d7
    try {
        const result = await task();
        resolve(result);
        
        // On success, wait for the standard delay before processing the next item
        setTimeout(() => {
            isProcessing = false;
            processQueue();
        }, THROTTLE_DELAY);

    } catch (error: any) {
        console.error("Gemini API Task failed:", error);

        const isRateLimitError = (e: any): boolean => {
            // Check common places for rate limit indicators
            const errorMessage = (typeof e?.message === 'string') ? e.message : '';
            if (errorMessage.includes('429') || errorMessage.includes('RESOURCE_EXHAUSTED')) {
                return true;
            }
            // Fallback for unknown error structures by stringifying
            try {
                const errorString = JSON.stringify(e);
                return errorString.includes('"code":429') || errorString.includes('RESOURCE_EXHAUSTED');
            } catch {
                return false;
            }
        };

        if (isRateLimitError(error) && retries < MAX_RETRIES) {
            // It's a rate limit error, re-queue the task with backoff.
            // Increased the base backoff delay to be more patient.
            const backoffDelay = Math.pow(2, retries) * 2000 + Math.random() * 1000;
            console.warn(`Rate limit hit. Retrying in ${Math.round(backoffDelay / 1000)}s... (Attempt ${retries + 1}/${MAX_RETRIES})`);
            
            // Re-queue the task at the front with an increased retry count
            callQueue.unshift({ ...queueItem, retries: retries + 1 });

            setTimeout(() => {
                isProcessing = false;
                processQueue();
            }, backoffDelay);
        } else {
             // It's a different error or max retries reached, reject the promise
            if (isRateLimitError(error)) {
                console.error(`Max retries reached. Failing task.`);
                reject(new Error("API rate limit exceeded after multiple retries."));
            } else {
                reject(error);
            }
            
            // Move to the next task after the standard delay
            setTimeout(() => {
                isProcessing = false;
                processQueue();
            }, THROTTLE_DELAY);
        }
    }
<<<<<<< HEAD

    // Wait for the throttle delay before processing the next item
=======
>>>>>>> 8b46b1d7
    setTimeout(() => {
        isProcessing = false;
        processQueue();
    }, THROTTLE_DELAY);
}

const callGeminiAPIThrottled = <T>(
    apiKey: string,
    contents: Content,
    jsonSchema: object | null,
    settings: AISettings
): Promise<T> => {
    return new Promise((resolve, reject) => {
        const task = async () => {
<<<<<<< HEAD
            const response: GenerateContentResponse = await ai.models.generateContent({
                model: 'gemini-2.5-flash',
                contents: contents as any,
                config: {
                    temperature: settings.temperature,
                    topP: settings.topP,
                    ...(jsonSchema && {
                        responseMimeType: "application/json",
                        responseSchema: jsonSchema,
                    }),
                }
            });

            const text = response.text;
=======
            const model = getModelInstance(apiKey, settings, jsonSchema);
            const result = await model.generateContent(contents);
            const response = result.response;
            const text = response.text();

>>>>>>> 8b46b1d7
            if (!text) {
                return (jsonSchema ? JSON.parse('{}') : "") as T;
            }
            if (jsonSchema) {
                try {
                    const sanitizedText = text.replace(/```json/g, '').replace(/```/g, '').trim();
                    return JSON.parse(sanitizedText) as T;
                } catch (e) {
                    console.error('Failed to parse JSON response from AI:', text);
                    return {} as T;
                }
            }
            return text as T;
        };
<<<<<<< HEAD

        callQueue.push({ task: task as any, resolve, reject });

        if (!isProcessing) {
            processQueue();
        }
=======
        callQueue.push({ task, resolve, reject });
        if (!isProcessing) processQueue();
>>>>>>> 8b46b1d7
    });
};

export class GeminiService {
  static async callAI<T>(
    apiKey: string,
    contents: Content,
    jsonSchema: object | null,
    settings: AISettings
  ): Promise<T> {
    return callGeminiAPIThrottled<T>(apiKey, contents, jsonSchema, settings);
  }
}<|MERGE_RESOLUTION|>--- conflicted
+++ resolved
@@ -44,17 +44,9 @@
 async function processQueue() {
     if (isProcessing || callQueue.length === 0) return;
     isProcessing = true;
-<<<<<<< HEAD
 
     const { task, resolve, reject } = callQueue.shift()!;
 
-=======
-    const { task, resolve, reject } = callQueue.shift()!;
-    
-    const queueItem = callQueue.shift()!;
-    const { task, resolve, reject, retries } = queueItem;
-    
->>>>>>> 8b46b1d7
     try {
         const result = await task();
         resolve(result);
@@ -112,11 +104,8 @@
             }, THROTTLE_DELAY);
         }
     }
-<<<<<<< HEAD
 
     // Wait for the throttle delay before processing the next item
-=======
->>>>>>> 8b46b1d7
     setTimeout(() => {
         isProcessing = false;
         processQueue();
@@ -131,7 +120,6 @@
 ): Promise<T> => {
     return new Promise((resolve, reject) => {
         const task = async () => {
-<<<<<<< HEAD
             const response: GenerateContentResponse = await ai.models.generateContent({
                 model: 'gemini-2.5-flash',
                 contents: contents as any,
@@ -146,13 +134,6 @@
             });
 
             const text = response.text;
-=======
-            const model = getModelInstance(apiKey, settings, jsonSchema);
-            const result = await model.generateContent(contents);
-            const response = result.response;
-            const text = response.text();
-
->>>>>>> 8b46b1d7
             if (!text) {
                 return (jsonSchema ? JSON.parse('{}') : "") as T;
             }
@@ -167,17 +148,12 @@
             }
             return text as T;
         };
-<<<<<<< HEAD
 
         callQueue.push({ task: task as any, resolve, reject });
 
         if (!isProcessing) {
             processQueue();
         }
-=======
-        callQueue.push({ task, resolve, reject });
-        if (!isProcessing) processQueue();
->>>>>>> 8b46b1d7
     });
 };
 
