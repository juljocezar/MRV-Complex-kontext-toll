--- conflicted
+++ resolved
@@ -2,13 +2,7 @@
 import { 
     Document, GeneratedDocument, CaseEntity, KnowledgeItem, TimelineEvent, Tag, 
     Contradiction, CaseContext, Task, Risks, KPI, AppState, Insight, 
-<<<<<<< HEAD
     AgentActivity, AuditLogEntry, AppSettings, EthicsAnalysis, CaseSummary, DocumentAnalysisResult, CaseEntityLink
-=======
-    AgentActivity, AuditLogEntry, AppSettings, EthicsAnalysis, CaseSummary, DocumentAnalysisResult,
-    ArgumentationAnalysis,
-    SuggestedEntity
->>>>>>> 8b46b1d7
 } from '../types';
 
 const DB_NAME = 'MRVAssistantDB';
@@ -168,13 +162,9 @@
 export const getAllEntities = () => getAll<CaseEntity>(STORES.entities);
 export const addMultipleEntities = (items: CaseEntity[]) => addMultiple(STORES.entities, items);
 
-<<<<<<< HEAD
 export const getAllCaseEntityLinks = () => getAll<CaseEntityLink>(STORES.caseEntityLinks);
 export const saveAllCaseEntityLinks = async (items: CaseEntityLink[]) => { await clearStore(STORES.caseEntityLinks); await addMultiple(STORES.caseEntityLinks, items); };
 
-=======
-export const addKnowledgeItem = (item: KnowledgeItem) => add(STORES.knowledgeItems, item);
->>>>>>> 8b46b1d7
 export const getAllKnowledgeItems = () => getAll<KnowledgeItem>(STORES.knowledgeItems);
 export const addMultipleKnowledgeItems = (items: KnowledgeItem[]) => addMultiple(STORES.knowledgeItems, items);
 export const updateKnowledgeItem = (item: KnowledgeItem) => update(STORES.knowledgeItems, item);
