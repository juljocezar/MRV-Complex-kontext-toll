// This file contains all the core type definitions for the MRV Assistant application.

// --- Base & Core Types ---
export type ActiveTab = 
    | 'dashboard' | 'documents' | 'entities' | 'chronology' | 'knowledge' 
    | 'graph' | 'analysis' | 'reports' | 'generation' | 'library' 
    | 'dispatch' | 'strategy' | 'argumentation' | 'kpis' | 'un-submissions' 
    | 'hrd-support' | 'legal-basis' | 'ethics' | 'contradictions' | 'agents' 
    | 'audit' | 'settings' | 'schnellerfassung' | 'architecture-analysis' | 'status';

export interface AppState {
    activeTab: ActiveTab;
    documents: Document[];
    generatedDocuments: GeneratedDocument[];
    caseEntities: CaseEntity[];
    knowledgeItems: KnowledgeItem[];
    timelineEvents: TimelineEvent[];
    tags: Tag[];
    contradictions: Contradiction[];
    caseContext: CaseContext;
    tasks: Task[];
    kpis: KPI[];
    risks: Risks;
    caseSummary: CaseSummary | null;
    insights: Insight[];
    agentActivity: AgentActivity[];
    auditLog: AuditLogEntry[];
    settings: AppSettings;
    ethicsAnalysis: EthicsAnalysis | null;
    documentAnalysisResults: DocumentAnalysisResults;
    mitigationStrategies: string;
    argumentationAnalysis: ArgumentationAnalysis | null;
    isFocusMode: boolean;
    isLoading: boolean;
    loadingSection: string;
    analyzingDocId: string | null;
    suggestedEntities: SuggestedEntity[];
    dispatchDocument: GeneratedDocument | null;
    checklist: ChecklistItem[];
    coverLetter: string;
    proactiveSuggestions: ProactiveSuggestion[];
    notifications: Notification[];
    analysisQueue: string[];
}

export interface Notification {
    id: string;
    message: string;
    type: 'info' | 'success' | 'error';
    details?: string;
}

// --- Document & Content Types ---
export interface Document {
    id: string;
    name: string;
    content: string; // Raw content or base64
    textContent: string | null; // Extracted text
    base64Content: string | null;
    mimeType: string;
    classificationStatus: 'unclassified' | 'queued' | 'analyzing' | 'classified' | 'error';
    workCategory?: string; // e.g., 'Opferbericht', 'Zeugenaussage'
    contentType?: 'case-specific' | 'contextual-report';
    summary?: string;
    tags: string[];
    createdAt: string;
}

export interface GeneratedDocument {
    id: string;
    title: string;
    content: string; // Markdown
    htmlContent: string; // Parsed HTML
    createdAt: string;
    templateUsed?: string;
    sourceDocIds: string[];
    language?: 'de' | 'en';
    version: number;
    versionChainId: string;
}

// --- Entity & Relationship Types ---
export interface Entity {
    id: string;
    name: string;
    type: 'Person' | 'Organisation' | 'Standort' | 'Unbekannt';
    description: string;
}

export interface CaseEntity extends Entity {
    roles?: string[];
    relationships?: EntityRelationship[];
}

export interface SuggestedEntity extends Entity {
    sourceDocumentId: string;
    sourceDocumentName?: string;
}

export interface EntityRelationship {
    targetEntityId: string;
    targetEntityName: string;
    description: string;
}

// --- Knowledge & Analysis Types ---
export interface KnowledgeItem {
    id: string;
    title: string;
    summary: string;
    sourceDocId: string;
    createdAt: string;
    tags: string[];
}

export interface SuggestedKnowledgeChunk {
    title: string;
    summary: string;
    selected: boolean;
}

export interface DocumentAnalysisResult {
    docId: string;
    summary: string;
    entities: SuggestedEntity[];
    classification: string;
    contentType: 'case-specific' | 'contextual-report';
    suggestedTags: string[];
    structuredEvents?: StructuredEvent[];
    structuredActs?: StructuredAct[];
    structuredParticipants?: StructuredParticipant[];
    workloadEstimate?: WorkloadAnalysis;
    costEstimate?: CostAnalysis;
}

export interface DocumentAnalysisResults {
    [docId: string]: DocumentAnalysisResult | undefined;
}

export interface SnippetAnalysisResult {
    suggestedTitle: string;
    suggestedTags: string[];
    suggestedEntities: SuggestedEntity[];
}

export interface CaseSummary {
    summary: string;
    identifiedRisks: { risk: string; description: string }[];
    suggestedNextSteps: { step: string; justification: string }[];
    generatedAt: string;
}

export interface Contradiction {
    id: string;
    source1DocId: string;
    statement1: string;
    source2DocId: string;
    statement2: string;
    explanation: string;
}

export interface Insight {
    id: string;
    text: string;
    type: 'recommendation' | 'risk' | 'observation';
}

export interface ArgumentationAnalysis {
    supportingArguments: ArgumentationPoint[];
    opponentArguments: ArgumentationPoint[];
    adversarialAnalysis?: AdversarialAnalysis;
}

export interface ArgumentationPoint {
    point: string;
    evidence: string[];
}

export interface AdversarialAnalysis {
    mainWeaknesses: {
        weakness: string;
        attackStrategy: string;
    }[];
    alternativeNarrative: string;
}

export interface EthicsAnalysis {
    ethicalViolationsAssessment: string;
    privacyConcerns: string[];
    recommendations: string[];
}

// --- Structured Data from Documents ---
export interface StructuredEvent {
    title: string;
    startDate: string;
    endDate?: string;
    location: string;
    description: string;
}

// Fix: Add TimelineEvent interface definition to resolve missing type errors.
export interface TimelineEvent {
    id: string;
    date: string;
    title: string;
    description: string;
    documentIds: string[];
}

export interface StructuredAct {
    victimName: string;
    actType: string;
    method?: string;
    consequences?: string;
}

export interface StructuredParticipant {
    name: string;
    type: 'Person' | 'Organisation' | 'Standort' | 'Unbekannt';
    role: 'Opfer' | 'Täter' | 'Quelle' | 'Intervenierende Partei' | 'Andere';
    description: string;
}

// --- Strategy & Planning Types ---
export interface KPI {
    id: string;
    name: string;
    target: string;
    progress: number;
}

export interface Risks {
    physical: boolean;
    legal: boolean;
    digital: boolean;
    intimidation: boolean;
    evidenceManipulation: boolean;
    secondaryTrauma: boolean;
    burnout: boolean;
    psychologicalBurden: boolean;
}

export interface AISettings {
    temperature: number;
    topP: number;
    apiKey?: string;
}

export interface ChecklistItem {
    id: string;
    text: string;
    checked: boolean;
}

// --- Agent & System Types ---
export type AgentCapability =
  | 'document_analysis' | 'entity_extraction' | 'summarization' | 'document_classification'
  | 'knowledge_chunking' | 'case_analysis' | 'risk_assessment' | 'strategy_development'
  | 'insight_generation' | 'un_submission_assistance' | 'legal_analysis'
  | 'un_submission_finalization' | 'report_generation' | 'content_creation'
  | 'temporal_analysis' | 'event_sequencing' | 'kpi_suggestion' | 'workload_analysis'
  | 'cost_estimation' | 'ethics_analysis' | 'contradiction_detection'
  | 'template_based_extraction' | 'summarization' | 'risk_assessment' | 'strategy_development' | 'report_generation';
  
export interface AgentProfile {
    name: string;
    role: string;
    icon: string;
    description: string;
    systemPrompt: string;
    capabilities: AgentCapability[];
}

export interface AgentActivity {
    id: string;
    agentName: string;
    action: string;
    timestamp: string;
    result: 'running' | 'erfolg' | 'fehler';
    details?: string;
}

export interface AuditLogEntry {
    id: string;
    timestamp: string;
    action: string;
    details: string;
}

export interface AppSettings {
    ai: AISettings;
    complexity: {
        low: number;
        medium: number;
    };
}

<<<<<<< HEAD
export interface CaseEntityLink {
    source: string; // CaseEntity ID
    target: string; // CaseEntity ID
    description: string;
}

export interface AppState {
    activeTab: ActiveTab;
    documents: Document[];
    generatedDocuments: GeneratedDocument[];
    caseEntities: CaseEntity[];
    caseEntityLinks: CaseEntityLink[];
    knowledgeItems: KnowledgeItem[];
    timelineEvents: TimelineEvent[];
    tags: Tag[];
    contradictions: Contradiction[];
    caseContext: CaseContext;
    tasks: Task[];
    kpis: KPI[];
    risks: Risks;
    caseSummary: CaseSummary | null;
    insights: Insight[];
    agentActivity: AgentActivity[];
    auditLog: AuditLogEntry[];
    settings: AppSettings;
    ethicsAnalysis: EthicsAnalysis | null;
    documentAnalysisResults: DocumentAnalysisResults;
    mitigationStrategies: string;
    isFocusMode: boolean;
    isLoading: boolean;
    loadingSection: string; // e.g., 'document_analysis', 'insights'
    suggestedEntities: SuggestedEntity[];
    dispatchDocument: GeneratedDocument | null;
    checklist: ChecklistItem[];
    coverLetter: string;
=======
export interface AISettings {
    temperature: number;
    topP: number;
>>>>>>> 8b46b1d7
}

export interface ProactiveSuggestion {
    id: string;
    text: string;
    action: {
        type: 'navigate' | 'execute';
        payload: any;
    };
}

// --- Miscellaneous Types ---
export interface CaseContext {
    caseDescription: string;
}

export interface Tag {
    id: string;
    name: string;
}

export interface SearchResult {
    id: string;
    type: 'Document' | 'Entity' | 'Knowledge';
    title: string;
    preview: string;
}

export interface AnalysisChatMessage {
    role: 'user' | 'assistant';
    text: string;
}

// --- Service-specific Types ---

export interface WorkloadAnalysis {
    totalHours: number;
    complexity: 'niedrig' | 'mittel' | 'hoch';
    breakdown: { task: string; hours: number }[];
}

export interface CostAnalysis {
    recommended: number;
    min: number;
    max: number;
    details: { item: string; cost: number }[];
}

export interface TemporalAnalysisResult {
    // This is a complex type, defining a minimal structure
    chronologie: { zeitpunkt: string; titel: string; }[];
    muster: { typ: string; beschreibung: string; }[];
}

export interface ContentCreationParams {
    instructions: string;
    caseContext: string;
    language: 'de' | 'en';
    isBilingual?: boolean;
    template?: string;
    templateName?: string;
    sourceDocuments?: Document[];
    selectedArguments?: ArgumentationPoint[];
    versionChainId?: string;
}

export interface GeneratedContent {
    content: string; // Markdown
    htmlContent: string;
    metadata: { [key: string]: any };
}<|MERGE_RESOLUTION|>--- conflicted
+++ resolved
@@ -8,11 +8,18 @@
     | 'hrd-support' | 'legal-basis' | 'ethics' | 'contradictions' | 'agents' 
     | 'audit' | 'settings' | 'schnellerfassung' | 'architecture-analysis' | 'status';
 
+export interface CaseEntityLink {
+    source: string; // CaseEntity ID
+    target: string; // CaseEntity ID
+    description: string;
+}
+
 export interface AppState {
     activeTab: ActiveTab;
     documents: Document[];
     generatedDocuments: GeneratedDocument[];
     caseEntities: CaseEntity[];
+    caseEntityLinks: CaseEntityLink[];
     knowledgeItems: KnowledgeItem[];
     timelineEvents: TimelineEvent[];
     tags: Tag[];
@@ -296,47 +303,9 @@
     };
 }
 
-<<<<<<< HEAD
-export interface CaseEntityLink {
-    source: string; // CaseEntity ID
-    target: string; // CaseEntity ID
-    description: string;
-}
-
-export interface AppState {
-    activeTab: ActiveTab;
-    documents: Document[];
-    generatedDocuments: GeneratedDocument[];
-    caseEntities: CaseEntity[];
-    caseEntityLinks: CaseEntityLink[];
-    knowledgeItems: KnowledgeItem[];
-    timelineEvents: TimelineEvent[];
-    tags: Tag[];
-    contradictions: Contradiction[];
-    caseContext: CaseContext;
-    tasks: Task[];
-    kpis: KPI[];
-    risks: Risks;
-    caseSummary: CaseSummary | null;
-    insights: Insight[];
-    agentActivity: AgentActivity[];
-    auditLog: AuditLogEntry[];
-    settings: AppSettings;
-    ethicsAnalysis: EthicsAnalysis | null;
-    documentAnalysisResults: DocumentAnalysisResults;
-    mitigationStrategies: string;
-    isFocusMode: boolean;
-    isLoading: boolean;
-    loadingSection: string; // e.g., 'document_analysis', 'insights'
-    suggestedEntities: SuggestedEntity[];
-    dispatchDocument: GeneratedDocument | null;
-    checklist: ChecklistItem[];
-    coverLetter: string;
-=======
 export interface AISettings {
     temperature: number;
     topP: number;
->>>>>>> 8b46b1d7
 }
 
 export interface ProactiveSuggestion {
